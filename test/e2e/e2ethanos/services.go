// Copyright (c) The Thanos Authors.
// Licensed under the Apache License 2.0.

package e2ethanos

import (
	"crypto/rand"
	"crypto/rsa"
	"crypto/x509"
	"encoding/json"
	"encoding/pem"
	"fmt"
	"io/ioutil"
	"math/big"
	"net"
	"os"
	"path/filepath"
	"strconv"
	"strings"
	"time"

	"github.com/efficientgo/e2e"
	e2edb "github.com/efficientgo/e2e/db"
	"github.com/efficientgo/tools/core/pkg/backoff"
	"github.com/pkg/errors"
	"github.com/prometheus/common/model"
	"github.com/prometheus/prometheus/config"
	"github.com/prometheus/prometheus/discovery/targetgroup"
	"github.com/prometheus/prometheus/model/relabel"
	"gopkg.in/yaml.v2"

	"github.com/thanos-io/thanos/pkg/alert"
	"github.com/thanos-io/thanos/pkg/httpconfig"
	"github.com/thanos-io/thanos/pkg/objstore"
	"github.com/thanos-io/thanos/pkg/objstore/client"
	"github.com/thanos-io/thanos/pkg/objstore/s3"
	"github.com/thanos-io/thanos/pkg/queryfrontend"
	"github.com/thanos-io/thanos/pkg/receive"
)

const (
	infoLogLevel = "info"
)

// Same as default for now.
var defaultBackoffConfig = backoff.Config{
	Min:        300 * time.Millisecond,
	Max:        600 * time.Millisecond,
	MaxRetries: 50,
}

// TODO(bwplotka): Make strconv.Itoa(os.Getuid()) pattern in e2e?
func wrapWithDefaults(opt e2e.StartOptions) e2e.StartOptions {
	if opt.User == "" {
		opt.User = strconv.Itoa(os.Getuid())
	}
	if opt.WaitReadyBackoff == nil {
		opt.WaitReadyBackoff = &defaultBackoffConfig
	}
	return opt
}

const (
	// FeatureExemplarStorage is a feature flag that enables exemplar storage on Prometheus.
	FeatureExemplarStorage = "exemplar-storage"
)

// DefaultPrometheusImage sets default Prometheus image used in e2e service.
func DefaultPrometheusImage() string {
	return "quay.io/prometheus/prometheus:v2.29.2"
}

// DefaultAlertmanagerImage sets default Alertmanager image used in e2e service.
func DefaultAlertmanagerImage() string {
	return "quay.io/prometheus/alertmanager:v0.20.0"
}

// DefaultImage returns the local docker image to use to run Thanos.
func DefaultImage() string {
	// Get the Thanos image from the THANOS_IMAGE env variable.
	if os.Getenv("THANOS_IMAGE") != "" {
		return os.Getenv("THANOS_IMAGE")
	}

	return "thanos"
}

func defaultPromHttpConfig() string {
	// username: test, secret: test(bcrypt hash)
	return `basic_auth:
  username: test
  password: test
`
}

func NewPrometheus(e e2e.Environment, name, promConfig, webConfig, promImage string, enableFeatures ...string) e2e.InstrumentedRunnable {
	f := e2e.NewInstrumentedRunnable(e, name).WithPorts(map[string]int{"http": 9090}, "http").Future()

	if err := os.MkdirAll(f.Dir(), 0750); err != nil {
		return e2e.NewErrInstrumentedRunnable(name, errors.Wrap(err, "create prometheus dir"))
	}

	if err := ioutil.WriteFile(filepath.Join(f.Dir(), "prometheus.yml"), []byte(promConfig), 0600); err != nil {
		return e2e.NewErrInstrumentedRunnable(name, errors.Wrap(err, "creating prom config"))
	}

	if len(webConfig) > 0 {
		if err := ioutil.WriteFile(filepath.Join(f.Dir(), "web-config.yml"), []byte(webConfig), 0600); err != nil {
			return e2e.NewErrInstrumentedRunnable(name, errors.Wrap(err, "creating web-config"))
		}
	}

	probe := e2e.NewHTTPReadinessProbe("http", "/-/ready", 200, 200)
	args := e2e.BuildArgs(map[string]string{
		"--config.file":                     filepath.Join(f.InternalDir(), "prometheus.yml"),
		"--storage.tsdb.path":               f.InternalDir(),
		"--storage.tsdb.max-block-duration": "2h",
		"--log.level":                       infoLogLevel,
		"--web.listen-address":              ":9090",
	})

	if len(enableFeatures) > 0 {
		args = append(args, fmt.Sprintf("--enable-feature=%s", strings.Join(enableFeatures, ",")))
	}
	if len(webConfig) > 0 {
		args = append(args, fmt.Sprintf("--web.config.file=%s", filepath.Join(f.InternalDir(), "web-config.yml")))
		// If auth is enabled then prober would get 401 error.
		probe = e2e.NewHTTPReadinessProbe("http", "/-/ready", 401, 401)
	}
	return f.Init(wrapWithDefaults(e2e.StartOptions{
		Image:     promImage,
		Command:   e2e.NewCommandWithoutEntrypoint("prometheus", args...),
		Readiness: probe,
	}))
}

func NewPrometheusWithSidecar(e e2e.Environment, name, promConfig, webConfig, promImage, minTime string, enableFeatures ...string) (e2e.InstrumentedRunnable, e2e.InstrumentedRunnable) {
	return NewPrometheusWithSidecarCustomImage(e, name, promConfig, webConfig, promImage, minTime, DefaultImage(), enableFeatures...)
}

func NewPrometheusWithSidecarCustomImage(e e2e.Environment, name, promConfig, webConfig, promImage, minTime string, sidecarImage string, enableFeatures ...string) (e2e.InstrumentedRunnable, e2e.InstrumentedRunnable) {
	prom := NewPrometheus(e, name, promConfig, webConfig, promImage, enableFeatures...)

	args := map[string]string{
		"--debug.name":        fmt.Sprintf("sidecar-%v", name),
		"--grpc-address":      ":9091",
		"--grpc-grace-period": "0s",
		"--http-address":      ":8080",
		"--prometheus.url":    "http://" + prom.InternalEndpoint("http"),
		"--tsdb.path":         prom.InternalDir(),
		"--log.level":         "debug",
	}
	if len(webConfig) > 0 {
		args["--prometheus.http-client"] = defaultPromHttpConfig()
	}
	if minTime != "" {
		args["--min-time"] = minTime
	}
	sidecar := e2e.NewInstrumentedRunnable(e, fmt.Sprintf("sidecar-%s", name)).
		WithPorts(map[string]int{"http": 8080, "grpc": 9091}, "http").
		Init(wrapWithDefaults(e2e.StartOptions{
			Image:     sidecarImage,
			Command:   e2e.NewCommand("sidecar", e2e.BuildArgs(args)...),
			Readiness: e2e.NewHTTPReadinessProbe("http", "/-/ready", 200, 200),
		}))
	return prom, sidecar
}

type QuerierBuilder struct {
	name           string
	routePrefix    string
	externalPrefix string
	image          string

	storeAddresses       []string
	fileSDStoreAddresses []string
	ruleAddresses        []string
	metadataAddresses    []string
	targetAddresses      []string
	exemplarAddresses    []string
	enableFeatures       []string
	endpoints            []string

	replicaLabels []string
	tracingConfig string

<<<<<<< HEAD
=======
	e2e.Linkable
>>>>>>> 127075bb
	f e2e.FutureInstrumentedRunnable
}

func NewQuerierBuilder(e e2e.Environment, name string, storeAddresses ...string) *QuerierBuilder {
<<<<<<< HEAD
	const replicaLabel = "replica"

=======
	f := e2e.NewInstrumentedRunnable(e, fmt.Sprintf("querier-%v", name)).
		WithPorts(map[string]int{
			"http": 8080,
			"grpc": 9091,
		}, "http").
		Future()
>>>>>>> 127075bb
	return &QuerierBuilder{
		Linkable:       f,
		f:              f,
		name:           name,
		storeAddresses: storeAddresses,
		image:          DefaultImage(),
		replicaLabels:  []string{replicaLabel},
	}
}

func (q *QuerierBuilder) WithEnabledFeatures(enableFeatures []string) *QuerierBuilder {
	q.enableFeatures = enableFeatures
	return q
}

func (q *QuerierBuilder) WithImage(image string) *QuerierBuilder {
	q.image = image
	return q
}

func (q *QuerierBuilder) WithStoreAddresses(storeAddresses ...string) *QuerierBuilder {
	q.storeAddresses = storeAddresses
	return q
}

func (q *QuerierBuilder) WithFileSDStoreAddresses(fileSDStoreAddresses ...string) *QuerierBuilder {
	q.fileSDStoreAddresses = fileSDStoreAddresses
	return q
}

func (q *QuerierBuilder) WithRuleAddresses(ruleAddresses ...string) *QuerierBuilder {
	q.ruleAddresses = ruleAddresses
	return q
}

func (q *QuerierBuilder) WithTargetAddresses(targetAddresses ...string) *QuerierBuilder {
	q.targetAddresses = targetAddresses
	return q
}

func (q *QuerierBuilder) WithExemplarAddresses(exemplarAddresses ...string) *QuerierBuilder {
	q.exemplarAddresses = exemplarAddresses
	return q
}

func (q *QuerierBuilder) WithMetadataAddresses(metadataAddresses ...string) *QuerierBuilder {
	q.metadataAddresses = metadataAddresses
	return q
}

func (q *QuerierBuilder) WithEndpoints(endpoints ...string) *QuerierBuilder {
	q.endpoints = endpoints
	return q
}

func (q *QuerierBuilder) WithRoutePrefix(routePrefix string) *QuerierBuilder {
	q.routePrefix = routePrefix
	return q
}

func (q *QuerierBuilder) WithExternalPrefix(externalPrefix string) *QuerierBuilder {
	q.externalPrefix = externalPrefix
	return q
}

func (q *QuerierBuilder) WithTracingConfig(tracingConfig string) *QuerierBuilder {
	q.tracingConfig = tracingConfig
	return q
}

<<<<<<< HEAD
// WithReplicaLabels replaces default [replica] replica label configuration for the querier.
func (q *QuerierBuilder) WithReplicaLabels(labels ...string) *QuerierBuilder {
	q.replicaLabels = labels
	return q
}

func (q *QuerierBuilder) Future() e2e.FutureInstrumentedRunnable {
	if q.f != nil {
		return q.f
	}
	q.f = e2e.NewInstrumentedRunnable(q.environment, fmt.Sprintf("querier-%v", q.name)).
		WithPorts(map[string]int{
			"http": 8080,
			"grpc": 9091,
		}, "http").
		Future()
	return q.f
}

func (q *QuerierBuilder) Init() e2e.InstrumentedRunnable {
	args, err := q.collectArgs(q.Future())
	if err != nil {
		return e2e.NewErrInstrumentedRunnable(q.name, err)
	}

	return q.f.Init(wrapWithDefaults(e2e.StartOptions{
		Image:     q.image,
		Command:   e2e.NewCommand("query", args...),
		Readiness: e2e.NewHTTPReadinessProbe("http", "/-/ready", 200, 200),
	}))
}

func (q *QuerierBuilder) collectArgs(f e2e.FutureInstrumentedRunnable) ([]string, error) {
=======
func (q *QuerierBuilder) Init() e2e.InstrumentedRunnable {
	args, err := q.collectArgs()
	if err != nil {
		return e2e.NewErrInstrumentedRunnable(q.name, err)
	}

	return q.f.Init(wrapWithDefaults(e2e.StartOptions{
		Image:     q.image,
		Command:   e2e.NewCommand("query", args...),
		Readiness: e2e.NewHTTPReadinessProbe("http", "/-/ready", 200, 200),
	}))
}

const replicaLabel = "replica"

func (q *QuerierBuilder) collectArgs() ([]string, error) {
>>>>>>> 127075bb
	args := e2e.BuildArgs(map[string]string{
		"--debug.name":            fmt.Sprintf("querier-%v", q.name),
		"--grpc-address":          ":9091",
		"--grpc-grace-period":     "0s",
		"--http-address":          ":8080",
		"--store.sd-dns-interval": "5s",
		"--log.level":             infoLogLevel,
		"--query.max-concurrent":  "1",
		"--store.sd-interval":     "5s",
	})

	for _, repl := range q.replicaLabels {
		args = append(args, "--query.replica-label="+repl)
	}
	for _, addr := range q.storeAddresses {
		args = append(args, "--store="+addr)
	}
	for _, addr := range q.ruleAddresses {
		args = append(args, "--rule="+addr)
	}
	for _, addr := range q.targetAddresses {
		args = append(args, "--target="+addr)
	}
	for _, addr := range q.metadataAddresses {
		args = append(args, "--metadata="+addr)
	}
	for _, addr := range q.exemplarAddresses {
		args = append(args, "--exemplar="+addr)
	}
	for _, feature := range q.enableFeatures {
		args = append(args, "--enable-feature="+feature)
	}
	for _, addr := range q.endpoints {
		args = append(args, "--endpoint="+addr)
	}
	if len(q.fileSDStoreAddresses) > 0 {
<<<<<<< HEAD
		if err := os.MkdirAll(f.Dir(), 0750); err != nil {
=======
		if err := os.MkdirAll(q.Dir(), 0750); err != nil {
>>>>>>> 127075bb
			return nil, errors.Wrap(err, "create query dir failed")
		}

		fileSD := []*targetgroup.Group{{}}
		for _, a := range q.fileSDStoreAddresses {
			fileSD[0].Targets = append(fileSD[0].Targets, model.LabelSet{model.AddressLabel: model.LabelValue(a)})
		}

		b, err := yaml.Marshal(fileSD)
		if err != nil {
			return nil, err
		}

<<<<<<< HEAD
		if err := ioutil.WriteFile(f.Dir()+"/filesd.yaml", b, 0600); err != nil {
			return nil, errors.Wrap(err, "creating query SD config failed")
		}

		args = append(args, "--store.sd-files="+filepath.Join(f.InternalDir(), "filesd.yaml"))
=======
		if err := ioutil.WriteFile(q.Dir()+"/filesd.yaml", b, 0600); err != nil {
			return nil, errors.Wrap(err, "creating query SD config failed")
		}

		args = append(args, "--store.sd-files="+filepath.Join(q.InternalDir(), "filesd.yaml"))
>>>>>>> 127075bb
	}
	if q.routePrefix != "" {
		args = append(args, "--web.route-prefix="+q.routePrefix)
	}
	if q.externalPrefix != "" {
		args = append(args, "--web.external-prefix="+q.externalPrefix)
	}
	if q.tracingConfig != "" {
		args = append(args, "--tracing.config="+q.tracingConfig)
	}
	return args, nil
}

func RemoteWriteEndpoint(addr string) string { return fmt.Sprintf("http://%s/api/v1/receive", addr) }

<<<<<<< HEAD
// NewFutureReceiver returns a future receiver that can be initiated. It is useful
// for obtaining a receiver address for hashring before the receiver is started.
func NewFutureReceiver(e e2e.Environment, name string) e2e.FutureInstrumentedRunnable {
	return e2e.NewInstrumentedRunnable(e, fmt.Sprintf("receive-%v", name)).
		WithPorts(map[string]int{"http": 8080, "grpc": 9091, "remote-write": 8081}, "http").
		Future()
}

// NewRoutingAndIngestingReceiverFromFuture creates a Thanos Receive instances from a future service.
// It is configured both for ingesting samples and routing samples to other receivers.
func NewRoutingAndIngestingReceiverFromFuture(f e2e.FutureInstrumentedRunnable, replicationFactor int, hashring ...receive.HashringConfig) e2e.InstrumentedRunnable {
	var localEndpoint string
	if len(hashring) == 0 {
		localEndpoint = "0.0.0.0:9091"
		hashring = []receive.HashringConfig{{Endpoints: []string{localEndpoint}}}
	} else {
		localEndpoint = f.InternalEndpoint("grpc")
	}

	if err := os.MkdirAll(filepath.Join(f.Dir(), "data"), 0750); err != nil {
		return e2e.NewErrInstrumentedRunnable(f.Name(), errors.Wrap(err, "create receive dir"))
	}
	b, err := json.Marshal(hashring)
	if err != nil {
		return e2e.NewErrInstrumentedRunnable(f.Name(), errors.Wrapf(err, "generate hashring file: %v", hashring))
	}

	if err := ioutil.WriteFile(filepath.Join(f.Dir(), "hashrings.json"), b, 0600); err != nil {
		return e2e.NewErrInstrumentedRunnable(f.Name(), errors.Wrap(err, "creating receive config"))
	}

	return f.Init(wrapWithDefaults(e2e.StartOptions{
		Image: DefaultImage(),
		Command: // TODO(bwplotka): BuildArgs should be interface.
		e2e.NewCommand("receive", e2e.BuildArgs(map[string]string{
			"--debug.name":                              f.Name(),
			"--grpc-address":                            ":9091",
			"--grpc-grace-period":                       "0s",
			"--http-address":                            ":8080",
			"--remote-write.address":                    ":8081",
			"--label":                                   fmt.Sprintf(`receive="%s"`, f.Name()),
			"--tsdb.path":                               filepath.Join(f.InternalDir(), "data"),
			"--log.level":                               infoLogLevel,
			"--receive.replication-factor":              strconv.Itoa(replicationFactor),
			"--receive.local-endpoint":                  localEndpoint,
			"--receive.hashrings-file":                  filepath.Join(f.InternalDir(), "hashrings.json"),
			"--receive.hashrings-file-refresh-interval": "5s",
		})...),
		Readiness: e2e.NewHTTPReadinessProbe("http", "/-/ready", 200, 200),
	}))
}

// NewRoutingReceiver creates a Thanos Receive instance that is only configured to route to other receive instances. It has no local storage.
func NewRoutingReceiver(e e2e.Environment, name string, replicationFactor int, hashring ...receive.HashringConfig) e2e.InstrumentedRunnable {
	if len(hashring) == 0 {
		return e2e.NewErrInstrumentedRunnable(name, errors.New("hashring should not be empty for receive-distributor mode"))
	}

	f := NewFutureReceiver(e, name)
	if err := os.MkdirAll(f.Dir(), 0750); err != nil {
		return e2e.NewErrInstrumentedRunnable(name, errors.Wrap(err, "create receive dir"))
	}
	b, err := json.Marshal(hashring)
	if err != nil {
		e2e.NewErrInstrumentedRunnable(name, errors.Wrapf(err, "generate hashring file: %v", hashring))
	}

	return f.Init(wrapWithDefaults(e2e.StartOptions{
		Image: DefaultImage(),
		// TODO(bwplotka): BuildArgs should be interface.
		Command: e2e.NewCommand("receive", e2e.BuildArgs(map[string]string{
			"--debug.name":                 fmt.Sprintf("receive-%v", name),
			"--grpc-address":               ":9091",
			"--grpc-grace-period":          "0s",
			"--http-address":               ":8080",
			"--remote-write.address":       ":8081",
			"--label":                      fmt.Sprintf(`receive="%s"`, name),
			"--tsdb.path":                  filepath.Join(f.InternalDir(), "data"),
			"--log.level":                  infoLogLevel,
			"--receive.replication-factor": strconv.Itoa(replicationFactor),
			"--receive.hashrings":          string(b),
		})...),
=======
type ReceiveBuilder struct {
	e2e.Linkable

	f e2e.FutureInstrumentedRunnable

	maxExemplars    int
	ingestion       bool
	hashringConfigs []receive.HashringConfig
	relabelConfigs  []*relabel.Config
	replication     int
	image           string
}

func NewReceiveBuilder(e e2e.Environment, name string) *ReceiveBuilder {
	f := e2e.NewInstrumentedRunnable(e, fmt.Sprintf("receive-%v", name)).
		WithPorts(map[string]int{"http": 8080, "grpc": 9091, "remote-write": 8081}, "http").
		Future()
	return &ReceiveBuilder{
		Linkable:    f,
		f:           f,
		replication: 1,
		image:       DefaultImage(),
	}
}

func (r *ReceiveBuilder) WithImage(image string) *ReceiveBuilder {
	r.image = image
	return r
}

func (r *ReceiveBuilder) WithExemplarsInMemStorage(maxExemplars int) *ReceiveBuilder {
	r.maxExemplars = maxExemplars
	r.ingestion = true
	return r
}

func (r *ReceiveBuilder) WithIngestionEnabled() *ReceiveBuilder {
	r.ingestion = true
	return r
}

func (r *ReceiveBuilder) WithRouting(replication int, hashringConfigs ...receive.HashringConfig) *ReceiveBuilder {
	r.hashringConfigs = hashringConfigs
	r.replication = replication
	return r
}

func (r *ReceiveBuilder) WithRelabelConfigs(relabelConfigs []*relabel.Config) *ReceiveBuilder {
	r.relabelConfigs = relabelConfigs
	return r
}

// Init creates a Thanos Receive instance.
// If ingestion is enabled it will be configured for ingesting samples.
// If routing is configured (i.e. hashring configuration is provided) it routes samples to other receivers.
// If none, it errors out.
func (r *ReceiveBuilder) Init() e2e.InstrumentedRunnable {
	if !r.ingestion && len(r.hashringConfigs) == 0 {
		return e2e.NewErrInstrumentedRunnable(r.Name(), errors.New("enable ingestion or configure routing for this receiver"))
	}

	args := map[string]string{
		"--debug.name":           r.Name(),
		"--grpc-address":         ":9091",
		"--grpc-grace-period":    "0s",
		"--http-address":         ":8080",
		"--remote-write.address": ":8081",
		"--label":                fmt.Sprintf(`receive="%s"`, r.Name()),
		"--tsdb.path":            filepath.Join(r.InternalDir(), "data"),
		"--log.level":            infoLogLevel,
		"--tsdb.max-exemplars":   fmt.Sprintf("%v", r.maxExemplars),
	}

	hashring := r.hashringConfigs
	if len(hashring) > 0 && r.ingestion {
		args["--receive.local-endpoint"] = r.InternalEndpoint("grpc")
	}

	if err := os.MkdirAll(filepath.Join(r.Dir(), "data"), 0750); err != nil {
		return e2e.NewErrInstrumentedRunnable(r.Name(), errors.Wrap(err, "create receive dir"))
	}

	if len(hashring) > 0 {
		b, err := json.Marshal(hashring)
		if err != nil {
			return e2e.NewErrInstrumentedRunnable(r.Name(), errors.Wrapf(err, "generate hashring file: %v", hashring))
		}

		if err := ioutil.WriteFile(filepath.Join(r.Dir(), "hashrings.json"), b, 0600); err != nil {
			return e2e.NewErrInstrumentedRunnable(r.Name(), errors.Wrap(err, "creating receive config"))
		}

		args["--receive.hashrings-file"] = filepath.Join(r.InternalDir(), "hashrings.json")
		args["--receive.hashrings-file-refresh-interval"] = "5s"
		args["--receive.replication-factor"] = strconv.Itoa(r.replication)
	}

	if len(r.relabelConfigs) > 0 {
		relabelConfigBytes, err := yaml.Marshal(r.relabelConfigs)
		if err != nil {
			return e2e.NewErrInstrumentedRunnable(r.Name(), errors.Wrapf(err, "generate relabel configs: %v", relabelConfigBytes))
		}
		args["--receive.relabel-config"] = string(relabelConfigBytes)
	}

	return r.f.Init(wrapWithDefaults(e2e.StartOptions{
		Image:     r.image,
		Command:   e2e.NewCommand("receive", e2e.BuildArgs(args)...),
>>>>>>> 127075bb
		Readiness: e2e.NewHTTPReadinessProbe("http", "/-/ready", 200, 200),
	}))
}

<<<<<<< HEAD
// NewIngestingReceiver creates a Thanos Receive instance that is only configured to ingest, not route to other receivers.
func NewIngestingReceiver(e e2e.Environment, name string) e2e.InstrumentedRunnable {
	f := NewFutureReceiver(e, name)
	if err := os.MkdirAll(f.Dir(), 0750); err != nil {
		return e2e.NewErrInstrumentedRunnable(name, errors.Wrap(err, "create receive dir"))
	}

	return f.Init(wrapWithDefaults(e2e.StartOptions{
		Image: DefaultImage(),
		// TODO(bwplotka): BuildArgs should be interface.
		Command: e2e.NewCommand("receive", e2e.BuildArgs(map[string]string{
			"--debug.name":           fmt.Sprintf("receive-%v", name),
			"--grpc-address":         ":9091",
			"--grpc-grace-period":    "0s",
			"--http-address":         ":8080",
			"--remote-write.address": ":8081",
			"--label":                fmt.Sprintf(`receive="%s"`, name),
			"--tsdb.path":            filepath.Join(f.InternalDir(), "data"),
			"--log.level":            infoLogLevel,
		})...),
		Readiness: e2e.NewHTTPReadinessProbe("http", "/-/ready", 200, 200),
	}))
}

func NewTSDBRuler(e e2e.Environment, name, ruleSubDir string, amCfg []alert.AlertmanagerConfig, queryCfg []httpconfig.Config) e2e.InstrumentedRunnable {
	return newRuler(e, name, ruleSubDir, amCfg, queryCfg, nil, true)
}

func NewStatelessRuler(e e2e.Environment, name, ruleSubDir string, amCfg []alert.AlertmanagerConfig, queryCfg []httpconfig.Config, remoteWriteCfg []*config.RemoteWriteConfig, withReplicaLabel bool) e2e.InstrumentedRunnable {
	return newRuler(e, name, ruleSubDir, amCfg, queryCfg, remoteWriteCfg, withReplicaLabel)
}

func newRuler(e e2e.Environment, name, ruleSubDir string, amCfg []alert.AlertmanagerConfig, queryCfg []httpconfig.Config, remoteWriteCfg []*config.RemoteWriteConfig, withReplicaLabel bool) e2e.InstrumentedRunnable {
	f := e2e.NewInstrumentedRunnable(e, fmt.Sprintf("rule-%v", name)).
		WithPorts(map[string]int{"http": 8080, "grpc": 9091}, "http").
		Future()

	if err := os.MkdirAll(f.Dir(), 0750); err != nil {
		return e2e.NewErrInstrumentedRunnable(name, errors.Wrap(err, "create rule dir"))
=======
type RulerBuilder struct {
	e2e.Linkable

	f e2e.FutureInstrumentedRunnable

	amCfg        []alert.AlertmanagerConfig
	replicaLabel string
	image        string
}

// NewRulerBuilder is a Ruler future that allows extra configuration before initialization.
func NewRulerBuilder(e e2e.Environment, name string) *RulerBuilder {
	f := e2e.NewInstrumentedRunnable(e, fmt.Sprintf("rule-%s", name)).
		WithPorts(map[string]int{"http": 8080, "grpc": 9091}, "http").
		Future()
	return &RulerBuilder{
		replicaLabel: name,
		Linkable:     f,
		f:            f,
		image:        DefaultImage(),
	}
}

func (r *RulerBuilder) WithImage(image string) *RulerBuilder {
	r.image = image
	return r
}

func (r *RulerBuilder) WithAlertManagerConfig(amCfg []alert.AlertmanagerConfig) *RulerBuilder {
	r.amCfg = amCfg
	return r
}

func (r *RulerBuilder) WithReplicaLabel(replicaLabel string) *RulerBuilder {
	r.replicaLabel = replicaLabel
	return r
}

func (r *RulerBuilder) InitTSDB(internalRuleDir string, queryCfg []httpconfig.Config) e2e.InstrumentedRunnable {
	return r.initRule(internalRuleDir, queryCfg, nil)
}

func (r *RulerBuilder) InitStateless(internalRuleDir string, queryCfg []httpconfig.Config, remoteWriteCfg []*config.RemoteWriteConfig) e2e.InstrumentedRunnable {
	return r.initRule(internalRuleDir, queryCfg, remoteWriteCfg)
}

func (r *RulerBuilder) initRule(internalRuleDir string, queryCfg []httpconfig.Config, remoteWriteCfg []*config.RemoteWriteConfig) e2e.InstrumentedRunnable {
	if err := os.MkdirAll(r.f.Dir(), 0750); err != nil {
		return e2e.NewErrInstrumentedRunnable(r.Name(), errors.Wrap(err, "create rule dir"))
>>>>>>> 127075bb
	}

	amCfgBytes, err := yaml.Marshal(alert.AlertingConfig{
		Alertmanagers: r.amCfg,
	})
	if err != nil {
<<<<<<< HEAD
		return e2e.NewErrInstrumentedRunnable(name, errors.Wrapf(err, "generate am file: %v", amCfg))
=======
		return e2e.NewErrInstrumentedRunnable(r.Name(), errors.Wrapf(err, "generate am file: %v", r.amCfg))
>>>>>>> 127075bb
	}

	queryCfgBytes, err := yaml.Marshal(queryCfg)
	if err != nil {
<<<<<<< HEAD
		return e2e.NewErrInstrumentedRunnable(name, errors.Wrapf(err, "generate query file: %v", queryCfg))
=======
		return e2e.NewErrInstrumentedRunnable(r.Name(), errors.Wrapf(err, "generate query file: %v", queryCfg))
>>>>>>> 127075bb
	}

	ruleArgs := map[string]string{
		"--debug.name":                    r.Name(),
		"--grpc-address":                  ":9091",
		"--grpc-grace-period":             "0s",
		"--http-address":                  ":8080",
<<<<<<< HEAD
		"--data-dir":                      f.InternalDir(),
		"--rule-file":                     filepath.Join(f.InternalDir(), ruleSubDir, "*.yaml"),
=======
		"--data-dir":                      r.InternalDir(),
		"--rule-file":                     filepath.Join(internalRuleDir, "*.yaml"),
>>>>>>> 127075bb
		"--eval-interval":                 "1s",
		"--alertmanagers.config":          string(amCfgBytes),
		"--alertmanagers.sd-dns-interval": "1s",
		"--log.level":                     infoLogLevel,
		"--query.config":                  string(queryCfgBytes),
		"--query.sd-dns-interval":         "1s",
		"--resend-delay":                  "5s",
	}
<<<<<<< HEAD

	if withReplicaLabel {
		ruleArgs["--label"] = fmt.Sprintf("replica=%s", name)
	}

=======
	if r.replicaLabel != "" {
		ruleArgs["--label"] = fmt.Sprintf(`%s="%s"`, replicaLabel, r.replicaLabel)
	}
>>>>>>> 127075bb
	if remoteWriteCfg != nil {
		rwCfgBytes, err := yaml.Marshal(struct {
			RemoteWriteConfigs []*config.RemoteWriteConfig `yaml:"remote_write,omitempty"`
		}{remoteWriteCfg})
		if err != nil {
<<<<<<< HEAD
			return e2e.NewErrInstrumentedRunnable(name, errors.Wrapf(err, "generate remote write config: %v", remoteWriteCfg))
=======
			return e2e.NewErrInstrumentedRunnable(r.Name(), errors.Wrapf(err, "generate remote write config: %v", remoteWriteCfg))
>>>>>>> 127075bb
		}
		ruleArgs["--remote-write.config"] = string(rwCfgBytes)
	}

<<<<<<< HEAD
	return f.Init(wrapWithDefaults(e2e.StartOptions{
		Image:     DefaultImage(),
=======
	return r.f.Init(wrapWithDefaults(e2e.StartOptions{
		Image:     r.image,
>>>>>>> 127075bb
		Command:   e2e.NewCommand("rule", e2e.BuildArgs(ruleArgs)...),
		Readiness: e2e.NewHTTPReadinessProbe("http", "/-/ready", 200, 200),
	}))
}

func NewAlertmanager(e e2e.Environment, name string) e2e.InstrumentedRunnable {
	f := e2e.NewInstrumentedRunnable(e, fmt.Sprintf("alertmanager-%v", name)).
		WithPorts(map[string]int{"http": 8080}, "http").
		Future()

	if err := os.MkdirAll(f.Dir(), 0750); err != nil {
		return e2e.NewErrInstrumentedRunnable(name, errors.Wrap(err, "create am dir"))
	}
	const config = `
route:
  group_by: ['alertname']
  group_wait: 1s
  group_interval: 1s
  receiver: 'null'
receivers:
- name: 'null'
`
	if err := ioutil.WriteFile(filepath.Join(f.Dir(), "config.yaml"), []byte(config), 0600); err != nil {
		return e2e.NewErrInstrumentedRunnable(name, errors.Wrap(err, "creating alertmanager config file failed"))
	}

	return f.Init(wrapWithDefaults(e2e.StartOptions{
		Image: DefaultAlertmanagerImage(),
		Command: e2e.NewCommandWithoutEntrypoint("/bin/alertmanager", e2e.BuildArgs(map[string]string{
			"--config.file":         filepath.Join(f.InternalDir(), "config.yaml"),
			"--web.listen-address":  "0.0.0.0:8080",
			"--log.level":           infoLogLevel,
			"--storage.path":        f.InternalDir(),
			"--web.get-concurrency": "1",
			"--web.timeout":         "2m",
		})...),
		Readiness:        e2e.NewHTTPReadinessProbe("http", "/-/ready", 200, 200),
		User:             strconv.Itoa(os.Geteuid()),
		WaitReadyBackoff: &defaultBackoffConfig,
	}))
}

func NewStoreGW(e e2e.Environment, name string, bucketConfig client.BucketConfig, cacheConfig string, extArgs []string, relabelConfig ...relabel.Config) e2e.InstrumentedRunnable {
	f := e2e.NewInstrumentedRunnable(e, fmt.Sprintf("store-gw-%v", name)).
		WithPorts(map[string]int{"http": 8080, "grpc": 9091}, "http").
		Future()

<<<<<<< HEAD
	if err := os.MkdirAll(f.InternalDir(), 0750); err != nil {
=======
	if err := os.MkdirAll(f.Dir(), 0750); err != nil {
>>>>>>> 127075bb
		return e2e.NewErrInstrumentedRunnable(name, errors.Wrap(err, "create store dir"))
	}

	bktConfigBytes, err := yaml.Marshal(bucketConfig)
	if err != nil {
		return e2e.NewErrInstrumentedRunnable(name, errors.Wrapf(err, "generate store config file: %v", bucketConfig))
	}

	relabelConfigBytes, err := yaml.Marshal(relabelConfig)
	if err != nil {
		return e2e.NewErrInstrumentedRunnable(name, errors.Wrapf(err, "generate store relabel file: %v", relabelConfig))
	}

	args := append(e2e.BuildArgs(map[string]string{
		"--debug.name":        fmt.Sprintf("store-gw-%v", name),
		"--grpc-address":      ":9091",
		"--grpc-grace-period": "0s",
		"--http-address":      ":8080",
		"--log.level":         infoLogLevel,
		"--data-dir":          f.InternalDir(),
		"--objstore.config":   string(bktConfigBytes),
		// Accelerated sync time for quicker test (3m by default).
		"--sync-block-duration":               "3s",
		"--block-sync-concurrency":            "1",
		"--store.grpc.series-max-concurrency": "1",
		"--selector.relabel-config":           string(relabelConfigBytes),
		"--consistency-delay":                 "30m",
	}), extArgs...)

	if cacheConfig != "" {
		args = append(args, "--store.caching-bucket.config", cacheConfig)
	}

	return f.Init(wrapWithDefaults(e2e.StartOptions{
		Image:     DefaultImage(),
		Command:   e2e.NewCommand("store", args...),
		Readiness: e2e.NewHTTPReadinessProbe("http", "/-/ready", 200, 200),
	}))
<<<<<<< HEAD
}

func NewCompactor(e e2e.Environment, name string, bucketConfig client.BucketConfig, relabelConfig []relabel.Config, extArgs ...string) e2e.InstrumentedRunnable {
	f := e2e.NewInstrumentedRunnable(e, fmt.Sprintf("compact-%s", name)).
		WithPorts(map[string]int{"http": 8080}, "http").
		Future()

	if err := os.MkdirAll(f.Dir(), 0750); err != nil {
		return e2e.NewErrInstrumentedRunnable(name, errors.Wrap(err, "create compact dir"))
=======
}

type CompactorBuilder struct {
	e2e.Linkable
	f e2e.FutureInstrumentedRunnable
}

func NewCompactorBuilder(e e2e.Environment, name string) *CompactorBuilder {
	f := e2e.NewInstrumentedRunnable(e, fmt.Sprintf("compact-%s", name)).
		WithPorts(map[string]int{"http": 8080}, "http").
		Future()
	return &CompactorBuilder{
		Linkable: f,
		f:        f,
	}
}

func (c *CompactorBuilder) Init(bucketConfig client.BucketConfig, relabelConfig []relabel.Config, extArgs ...string) e2e.InstrumentedRunnable {
	if err := os.MkdirAll(c.Dir(), 0750); err != nil {
		return e2e.NewErrInstrumentedRunnable(c.Name(), errors.Wrap(err, "create compact dir"))
>>>>>>> 127075bb
	}

	bktConfigBytes, err := yaml.Marshal(bucketConfig)
	if err != nil {
<<<<<<< HEAD
		return e2e.NewErrInstrumentedRunnable(name, errors.Wrapf(err, "generate compact config file: %v", bucketConfig))
=======
		return e2e.NewErrInstrumentedRunnable(c.Name(), errors.Wrapf(err, "generate compact config file: %v", bucketConfig))
>>>>>>> 127075bb
	}

	relabelConfigBytes, err := yaml.Marshal(relabelConfig)
	if err != nil {
<<<<<<< HEAD
		return e2e.NewErrInstrumentedRunnable(name, errors.Wrapf(err, "generate compact relabel file: %v", relabelConfig))
	}

	return f.Init(wrapWithDefaults(e2e.StartOptions{
		Image: DefaultImage(),
		Command: e2e.NewCommand("compact", append(e2e.BuildArgs(map[string]string{
			"--debug.name":               fmt.Sprintf("compact-%s", name),
			"--log.level":                infoLogLevel,
			"--data-dir":                 f.InternalDir(),
=======
		return e2e.NewErrInstrumentedRunnable(c.Name(), errors.Wrapf(err, "generate compact relabel file: %v", relabelConfig))
	}

	return c.f.Init(wrapWithDefaults(e2e.StartOptions{
		Image: DefaultImage(),
		Command: e2e.NewCommand("compact", append(e2e.BuildArgs(map[string]string{
			"--debug.name":               c.Name(),
			"--log.level":                infoLogLevel,
			"--data-dir":                 c.InternalDir(),
>>>>>>> 127075bb
			"--objstore.config":          string(bktConfigBytes),
			"--http-address":             ":8080",
			"--block-sync-concurrency":   "50",
			"--compact.cleanup-interval": "15s",
			"--selector.relabel-config":  string(relabelConfigBytes),
			"--wait":                     "",
		}), extArgs...)...),
		Readiness: e2e.NewHTTPReadinessProbe("http", "/-/ready", 200, 200),
	}))
}

func NewQueryFrontend(e e2e.Environment, name, downstreamURL string, cacheConfig queryfrontend.CacheProviderConfig) e2e.InstrumentedRunnable {
	cacheConfigBytes, err := yaml.Marshal(cacheConfig)
	if err != nil {
		return e2e.NewErrInstrumentedRunnable(name, errors.Wrapf(err, "marshal response cache config file: %v", cacheConfig))
	}

	args := e2e.BuildArgs(map[string]string{
		"--debug.name":                        fmt.Sprintf("query-frontend-%s", name),
		"--http-address":                      ":8080",
		"--query-frontend.downstream-url":     downstreamURL,
		"--log.level":                         infoLogLevel,
		"--query-range.response-cache-config": string(cacheConfigBytes),
	})

	return e2e.NewInstrumentedRunnable(
		e, fmt.Sprintf("query-frontend-%s", name),
	).WithPorts(map[string]int{"http": 8080}, "http").Init(
		e2e.StartOptions{
			Image:            DefaultImage(),
			Command:          e2e.NewCommand("query-frontend", args...),
			Readiness:        e2e.NewHTTPReadinessProbe("http", "/-/ready", 200, 200),
			User:             strconv.Itoa(os.Getuid()),
			WaitReadyBackoff: &defaultBackoffConfig,
		},
	)
}

func NewReverseProxy(e e2e.Environment, name, tenantID, target string) e2e.InstrumentedRunnable {
	conf := fmt.Sprintf(`
events {
	worker_connections  1024;
}

http {
	server {
		listen 80;
		server_name _;

		location / {
			proxy_set_header THANOS-TENANT %s;
			proxy_pass %s;
		}
	}
}
`, tenantID, target)

	f := e2e.NewInstrumentedRunnable(e, fmt.Sprintf("nginx-%s", name)).
		WithPorts(map[string]int{"http": 80}, "http").
		Future()

	if err := os.MkdirAll(f.Dir(), 0750); err != nil {
		return e2e.NewErrInstrumentedRunnable(name, errors.Wrap(err, "create store dir"))
	}

	if err := ioutil.WriteFile(filepath.Join(f.Dir(), "nginx.conf"), []byte(conf), 0600); err != nil {
		return e2e.NewErrInstrumentedRunnable(name, errors.Wrap(err, "creating nginx config file failed"))
	}

<<<<<<< HEAD
	return e2e.NewInstrumentedRunnable(e, fmt.Sprintf("nginx-%s", name)).WithPorts(map[string]int{"http": 80}, "http").Init(
=======
	return f.Init(
>>>>>>> 127075bb
		e2e.StartOptions{
			Image:            "docker.io/nginx:1.21.1-alpine",
			Volumes:          []string{filepath.Join(f.Dir(), "/nginx.conf") + ":/etc/nginx/nginx.conf:ro"},
			WaitReadyBackoff: &defaultBackoffConfig,
		},
	)
}

// NewMinio returns minio server, used as a local replacement for S3.
// TODO(@matej-g): This is a temporary workaround for https://github.com/efficientgo/e2e/issues/11;
// after this is addresses fixed all calls should be replaced with e2edb.NewMinio.
func NewMinio(e e2e.Environment, name, bktName string) e2e.InstrumentedRunnable {
	image := "minio/minio:RELEASE.2019-12-30T05-45-39Z"
	minioKESGithubContent := "https://raw.githubusercontent.com/minio/kes/master"

<<<<<<< HEAD
	f := e2e.NewInstrumentedRunnable(e, fmt.Sprintf("minio-", name)).
=======
	f := e2e.NewInstrumentedRunnable(e, fmt.Sprintf("minio-%s", name)).
>>>>>>> 127075bb
		WithPorts(map[string]int{"https": 8090}, "https").
		Future()

	if err := os.MkdirAll(filepath.Join(f.Dir(), "certs", "CAs"), 0750); err != nil {
		return e2e.NewErrInstrumentedRunnable(name, errors.Wrap(err, "create certs dir"))
	}

	if err := genCerts(
		filepath.Join(f.Dir(), "certs", "public.crt"),
		filepath.Join(f.Dir(), "certs", "private.key"),
		filepath.Join(f.Dir(), "certs", "CAs", "ca.crt"),
<<<<<<< HEAD
		e.Name()+"-"+name,
=======
		fmt.Sprintf("%s-minio-%s", e.Name(), name),
>>>>>>> 127075bb
	); err != nil {
		return e2e.NewErrInstrumentedRunnable(name, errors.Wrap(err, "fail to generate certs"))
	}

<<<<<<< HEAD
	return f.Init(
		e2e.StartOptions{
			Image: image,
			// Create the required bucket before starting minio.
			Command:   e2e.NewCommandWithoutEntrypoint("sh", "-c", fmt.Sprintf(strings.Join(commands, " && "), minioKESGithubContent, minioKESGithubContent, bktName, 8090)),
			Readiness: e2e.NewHTTPSReadinessProbe("https", "/minio/health/ready", 200, 200),
			EnvVars: map[string]string{
				"MINIO_ACCESS_KEY": e2edb.MinioAccessKey,
				"MINIO_SECRET_KEY": e2edb.MinioSecretKey,
				"MINIO_BROWSER":    "off",
				"ENABLE_HTTPS":     "1",
				// https://docs.min.io/docs/minio-kms-quickstart-guide.html
				"MINIO_KMS_KES_ENDPOINT":  "https://play.min.io:7373",
				"MINIO_KMS_KES_KEY_FILE":  "root.key",
				"MINIO_KMS_KES_CERT_FILE": "root.cert",
				"MINIO_KMS_KES_KEY_NAME":  "my-minio-key",
			},
		},
	)
=======
	commands := []string{
		fmt.Sprintf("curl -sSL --tlsv1.2 -O '%s/root.key' -O '%s/root.cert'", minioKESGithubContent, minioKESGithubContent),
		fmt.Sprintf("mkdir -p /data/%s && minio server --certs-dir %s/certs --address :%v --quiet /data", bktName, f.InternalDir(), 8090),
	}

	return f.Init(e2e.StartOptions{
		Image: image,
		// Create the required bucket before starting minio.
		Command:   e2e.NewCommandWithoutEntrypoint("sh", "-c", strings.Join(commands, " && ")),
		Readiness: e2e.NewHTTPSReadinessProbe("https", "/minio/health/ready", 200, 200),
		EnvVars: map[string]string{
			"MINIO_ACCESS_KEY": e2edb.MinioAccessKey,
			"MINIO_SECRET_KEY": e2edb.MinioSecretKey,
			"MINIO_BROWSER":    "off",
			"ENABLE_HTTPS":     "1",
			// https://docs.min.io/docs/minio-kms-quickstart-guide.html
			"MINIO_KMS_KES_ENDPOINT":  "https://play.min.io:7373",
			"MINIO_KMS_KES_KEY_FILE":  "root.key",
			"MINIO_KMS_KES_CERT_FILE": "root.cert",
			"MINIO_KMS_KES_KEY_NAME":  "my-minio-key",
		},
	})
>>>>>>> 127075bb
}

func NewMemcached(e e2e.Environment, name string) e2e.InstrumentedRunnable {
	return e2e.NewInstrumentedRunnable(e, fmt.Sprintf("memcached-%s", name)).WithPorts(map[string]int{"memcached": 11211}, "memcached").Init(
		e2e.StartOptions{
			Image:            "docker.io/memcached:1.6.3-alpine",
			Command:          e2e.NewCommand("memcached", []string{"-m 1024", "-I 1m", "-c 1024", "-v"}...),
			User:             strconv.Itoa(os.Getuid()),
			WaitReadyBackoff: &defaultBackoffConfig,
		},
	)
}

func NewToolsBucketWeb(
	e e2e.Environment,
	name string,
	bucketConfig client.BucketConfig,
	routePrefix,
	externalPrefix string,
	minTime string,
	maxTime string,
	relabelConfig string,
) e2e.InstrumentedRunnable {
	bktConfigBytes, err := yaml.Marshal(bucketConfig)
	if err != nil {
		return e2e.NewErrInstrumentedRunnable(name, errors.Wrapf(err, "generate tools bucket web config file: %v", bucketConfig))
	}

	args := e2e.BuildArgs(map[string]string{
		"--debug.name":      fmt.Sprintf("toolsBucketWeb-%s", name),
		"--http-address":    ":8080",
		"--log.level":       infoLogLevel,
		"--objstore.config": string(bktConfigBytes),
	})
	if routePrefix != "" {
		args = append(args, "--web.route-prefix="+routePrefix)
	}

	if externalPrefix != "" {
		args = append(args, "--web.external-prefix="+externalPrefix)
	}

	if minTime != "" {
		args = append(args, "--min-time="+minTime)
	}

	if maxTime != "" {
		args = append(args, "--max-time="+maxTime)
	}

	if relabelConfig != "" {
		args = append(args, "--selector.relabel-config="+relabelConfig)
	}

	args = append([]string{"bucket", "web"}, args...)

	return e2e.NewInstrumentedRunnable(e, fmt.Sprintf("toolsBucketWeb-%s", name)).
		WithPorts(map[string]int{"http": 8080, "grpc": 9091}, "http").
		Init(wrapWithDefaults(e2e.StartOptions{
			Image:     DefaultImage(),
			Command:   e2e.NewCommand("tools", args...),
			Readiness: e2e.NewHTTPReadinessProbe("http", "/-/ready", 200, 200),
		}))
}

// genCerts generates certificates and writes those to the provided paths.
func genCerts(certPath, privkeyPath, caPath, serverName string) error {
	var caRoot = &x509.Certificate{
		SerialNumber:          big.NewInt(2019),
		NotAfter:              time.Now().AddDate(10, 0, 0),
		IsCA:                  true,
		ExtKeyUsage:           []x509.ExtKeyUsage{x509.ExtKeyUsageClientAuth, x509.ExtKeyUsageServerAuth},
		KeyUsage:              x509.KeyUsageDigitalSignature | x509.KeyUsageCertSign,
		BasicConstraintsValid: true,
	}

	var cert = &x509.Certificate{
		SerialNumber: big.NewInt(1658),
		DNSNames:     []string{serverName},
		IPAddresses:  []net.IP{net.ParseIP("127.0.0.1"), net.ParseIP("::1")},
		NotAfter:     time.Now().AddDate(10, 0, 0),
		SubjectKeyId: []byte{1, 2, 3},
		ExtKeyUsage:  []x509.ExtKeyUsage{x509.ExtKeyUsageClientAuth, x509.ExtKeyUsageServerAuth},
		KeyUsage:     x509.KeyUsageDigitalSignature,
	}

	caPrivKey, err := rsa.GenerateKey(rand.Reader, 2048)
	if err != nil {
		return err
	}

	certPrivKey, err := rsa.GenerateKey(rand.Reader, 2048)
	if err != nil {
		return err
	}
	// Generate CA cert.
	caBytes, err := x509.CreateCertificate(rand.Reader, caRoot, caRoot, &caPrivKey.PublicKey, caPrivKey)
	if err != nil {
		return err
	}
	caPEM := pem.EncodeToMemory(&pem.Block{
		Type:  "CERTIFICATE",
		Bytes: caBytes,
	})
	err = ioutil.WriteFile(caPath, caPEM, 0644)
	if err != nil {
		return err
	}

	// Sign the cert with the CA private key.
	certBytes, err := x509.CreateCertificate(rand.Reader, cert, caRoot, &certPrivKey.PublicKey, caPrivKey)
	if err != nil {
		return err
	}
	certPEM := pem.EncodeToMemory(&pem.Block{
		Type:  "CERTIFICATE",
		Bytes: certBytes,
	})
	err = ioutil.WriteFile(certPath, certPEM, 0644)
	if err != nil {
		return err
	}

	certPrivKeyPEM := pem.EncodeToMemory(&pem.Block{
		Type:  "RSA PRIVATE KEY",
		Bytes: x509.MarshalPKCS1PrivateKey(certPrivKey),
	})
	err = ioutil.WriteFile(privkeyPath, certPrivKeyPEM, 0644)
	if err != nil {
		return err
	}

	return nil
}

func NewS3Config(bucket, endpoint, basePath string) s3.Config {
	return s3.Config{
		Bucket:    bucket,
		AccessKey: e2edb.MinioAccessKey,
		SecretKey: e2edb.MinioSecretKey,
		Endpoint:  endpoint,
		Insecure:  false,
		HTTPConfig: s3.HTTPConfig{
			TLSConfig: objstore.TLSConfig{
				CAFile:   filepath.Join(basePath, "certs", "CAs", "ca.crt"),
				CertFile: filepath.Join(basePath, "certs", "public.crt"),
				KeyFile:  filepath.Join(basePath, "certs", "private.key"),
			},
		},
		BucketLookupType: s3.AutoLookup,
	}
}

// NOTE: by using aggregation all results are now unsorted.
var QueryUpWithoutInstance = func() string { return "sum(up) without (instance)" }

// LocalPrometheusTarget is a constant to be used in the Prometheus config if you
// wish to enable Prometheus to scrape itself in a test.
const LocalPrometheusTarget = "localhost:9090"

// DefaultPromConfig returns Prometheus config that sets Prometheus to:
// * expose 2 external labels, source and replica.
// * optionallly scrape self. This will produce up == 0 metric which we can assert on.
// * optionally remote write endpoint to write into.
func DefaultPromConfig(name string, replica int, remoteWriteEndpoint, ruleFile string, scrapeTargets ...string) string {
	var targets string
	if len(scrapeTargets) > 0 {
		targets = strings.Join(scrapeTargets, ",")
	}

	config := fmt.Sprintf(`
global:
  external_labels:
    prometheus: %v
    replica: %v
`, name, replica)

	if targets != "" {
		config = fmt.Sprintf(`
%s
scrape_configs:
- job_name: 'myself'
  # Quick scrapes for test purposes.
  scrape_interval: 1s
  scrape_timeout: 1s
  static_configs:
  - targets: [%s]
  relabel_configs:
  - source_labels: ['__address__']
    regex: '^.+:80$'
    action: drop
`, config, targets)
	}

	if remoteWriteEndpoint != "" {
		config = fmt.Sprintf(`
%s
remote_write:
- url: "%s"
  # Don't spam receiver on mistake.
  queue_config:
    min_backoff: 2s
    max_backoff: 10s
`, config, remoteWriteEndpoint)
	}

	if ruleFile != "" {
		config = fmt.Sprintf(`
%s
rule_files:
-  "%s"
`, config, ruleFile)
	}

	return config
}<|MERGE_RESOLUTION|>--- conflicted
+++ resolved
@@ -184,25 +184,17 @@
 	replicaLabels []string
 	tracingConfig string
 
-<<<<<<< HEAD
-=======
 	e2e.Linkable
->>>>>>> 127075bb
 	f e2e.FutureInstrumentedRunnable
 }
 
 func NewQuerierBuilder(e e2e.Environment, name string, storeAddresses ...string) *QuerierBuilder {
-<<<<<<< HEAD
-	const replicaLabel = "replica"
-
-=======
 	f := e2e.NewInstrumentedRunnable(e, fmt.Sprintf("querier-%v", name)).
 		WithPorts(map[string]int{
 			"http": 8080,
 			"grpc": 9091,
 		}, "http").
 		Future()
->>>>>>> 127075bb
 	return &QuerierBuilder{
 		Linkable:       f,
 		f:              f,
@@ -273,28 +265,14 @@
 	return q
 }
 
-<<<<<<< HEAD
 // WithReplicaLabels replaces default [replica] replica label configuration for the querier.
 func (q *QuerierBuilder) WithReplicaLabels(labels ...string) *QuerierBuilder {
 	q.replicaLabels = labels
 	return q
 }
 
-func (q *QuerierBuilder) Future() e2e.FutureInstrumentedRunnable {
-	if q.f != nil {
-		return q.f
-	}
-	q.f = e2e.NewInstrumentedRunnable(q.environment, fmt.Sprintf("querier-%v", q.name)).
-		WithPorts(map[string]int{
-			"http": 8080,
-			"grpc": 9091,
-		}, "http").
-		Future()
-	return q.f
-}
-
 func (q *QuerierBuilder) Init() e2e.InstrumentedRunnable {
-	args, err := q.collectArgs(q.Future())
+	args, err := q.collectArgs()
 	if err != nil {
 		return e2e.NewErrInstrumentedRunnable(q.name, err)
 	}
@@ -306,25 +284,9 @@
 	}))
 }
 
-func (q *QuerierBuilder) collectArgs(f e2e.FutureInstrumentedRunnable) ([]string, error) {
-=======
-func (q *QuerierBuilder) Init() e2e.InstrumentedRunnable {
-	args, err := q.collectArgs()
-	if err != nil {
-		return e2e.NewErrInstrumentedRunnable(q.name, err)
-	}
-
-	return q.f.Init(wrapWithDefaults(e2e.StartOptions{
-		Image:     q.image,
-		Command:   e2e.NewCommand("query", args...),
-		Readiness: e2e.NewHTTPReadinessProbe("http", "/-/ready", 200, 200),
-	}))
-}
-
 const replicaLabel = "replica"
 
 func (q *QuerierBuilder) collectArgs() ([]string, error) {
->>>>>>> 127075bb
 	args := e2e.BuildArgs(map[string]string{
 		"--debug.name":            fmt.Sprintf("querier-%v", q.name),
 		"--grpc-address":          ":9091",
@@ -361,11 +323,7 @@
 		args = append(args, "--endpoint="+addr)
 	}
 	if len(q.fileSDStoreAddresses) > 0 {
-<<<<<<< HEAD
-		if err := os.MkdirAll(f.Dir(), 0750); err != nil {
-=======
 		if err := os.MkdirAll(q.Dir(), 0750); err != nil {
->>>>>>> 127075bb
 			return nil, errors.Wrap(err, "create query dir failed")
 		}
 
@@ -379,19 +337,11 @@
 			return nil, err
 		}
 
-<<<<<<< HEAD
-		if err := ioutil.WriteFile(f.Dir()+"/filesd.yaml", b, 0600); err != nil {
-			return nil, errors.Wrap(err, "creating query SD config failed")
-		}
-
-		args = append(args, "--store.sd-files="+filepath.Join(f.InternalDir(), "filesd.yaml"))
-=======
 		if err := ioutil.WriteFile(q.Dir()+"/filesd.yaml", b, 0600); err != nil {
 			return nil, errors.Wrap(err, "creating query SD config failed")
 		}
 
 		args = append(args, "--store.sd-files="+filepath.Join(q.InternalDir(), "filesd.yaml"))
->>>>>>> 127075bb
 	}
 	if q.routePrefix != "" {
 		args = append(args, "--web.route-prefix="+q.routePrefix)
@@ -407,90 +357,6 @@
 
 func RemoteWriteEndpoint(addr string) string { return fmt.Sprintf("http://%s/api/v1/receive", addr) }
 
-<<<<<<< HEAD
-// NewFutureReceiver returns a future receiver that can be initiated. It is useful
-// for obtaining a receiver address for hashring before the receiver is started.
-func NewFutureReceiver(e e2e.Environment, name string) e2e.FutureInstrumentedRunnable {
-	return e2e.NewInstrumentedRunnable(e, fmt.Sprintf("receive-%v", name)).
-		WithPorts(map[string]int{"http": 8080, "grpc": 9091, "remote-write": 8081}, "http").
-		Future()
-}
-
-// NewRoutingAndIngestingReceiverFromFuture creates a Thanos Receive instances from a future service.
-// It is configured both for ingesting samples and routing samples to other receivers.
-func NewRoutingAndIngestingReceiverFromFuture(f e2e.FutureInstrumentedRunnable, replicationFactor int, hashring ...receive.HashringConfig) e2e.InstrumentedRunnable {
-	var localEndpoint string
-	if len(hashring) == 0 {
-		localEndpoint = "0.0.0.0:9091"
-		hashring = []receive.HashringConfig{{Endpoints: []string{localEndpoint}}}
-	} else {
-		localEndpoint = f.InternalEndpoint("grpc")
-	}
-
-	if err := os.MkdirAll(filepath.Join(f.Dir(), "data"), 0750); err != nil {
-		return e2e.NewErrInstrumentedRunnable(f.Name(), errors.Wrap(err, "create receive dir"))
-	}
-	b, err := json.Marshal(hashring)
-	if err != nil {
-		return e2e.NewErrInstrumentedRunnable(f.Name(), errors.Wrapf(err, "generate hashring file: %v", hashring))
-	}
-
-	if err := ioutil.WriteFile(filepath.Join(f.Dir(), "hashrings.json"), b, 0600); err != nil {
-		return e2e.NewErrInstrumentedRunnable(f.Name(), errors.Wrap(err, "creating receive config"))
-	}
-
-	return f.Init(wrapWithDefaults(e2e.StartOptions{
-		Image: DefaultImage(),
-		Command: // TODO(bwplotka): BuildArgs should be interface.
-		e2e.NewCommand("receive", e2e.BuildArgs(map[string]string{
-			"--debug.name":                              f.Name(),
-			"--grpc-address":                            ":9091",
-			"--grpc-grace-period":                       "0s",
-			"--http-address":                            ":8080",
-			"--remote-write.address":                    ":8081",
-			"--label":                                   fmt.Sprintf(`receive="%s"`, f.Name()),
-			"--tsdb.path":                               filepath.Join(f.InternalDir(), "data"),
-			"--log.level":                               infoLogLevel,
-			"--receive.replication-factor":              strconv.Itoa(replicationFactor),
-			"--receive.local-endpoint":                  localEndpoint,
-			"--receive.hashrings-file":                  filepath.Join(f.InternalDir(), "hashrings.json"),
-			"--receive.hashrings-file-refresh-interval": "5s",
-		})...),
-		Readiness: e2e.NewHTTPReadinessProbe("http", "/-/ready", 200, 200),
-	}))
-}
-
-// NewRoutingReceiver creates a Thanos Receive instance that is only configured to route to other receive instances. It has no local storage.
-func NewRoutingReceiver(e e2e.Environment, name string, replicationFactor int, hashring ...receive.HashringConfig) e2e.InstrumentedRunnable {
-	if len(hashring) == 0 {
-		return e2e.NewErrInstrumentedRunnable(name, errors.New("hashring should not be empty for receive-distributor mode"))
-	}
-
-	f := NewFutureReceiver(e, name)
-	if err := os.MkdirAll(f.Dir(), 0750); err != nil {
-		return e2e.NewErrInstrumentedRunnable(name, errors.Wrap(err, "create receive dir"))
-	}
-	b, err := json.Marshal(hashring)
-	if err != nil {
-		e2e.NewErrInstrumentedRunnable(name, errors.Wrapf(err, "generate hashring file: %v", hashring))
-	}
-
-	return f.Init(wrapWithDefaults(e2e.StartOptions{
-		Image: DefaultImage(),
-		// TODO(bwplotka): BuildArgs should be interface.
-		Command: e2e.NewCommand("receive", e2e.BuildArgs(map[string]string{
-			"--debug.name":                 fmt.Sprintf("receive-%v", name),
-			"--grpc-address":               ":9091",
-			"--grpc-grace-period":          "0s",
-			"--http-address":               ":8080",
-			"--remote-write.address":       ":8081",
-			"--label":                      fmt.Sprintf(`receive="%s"`, name),
-			"--tsdb.path":                  filepath.Join(f.InternalDir(), "data"),
-			"--log.level":                  infoLogLevel,
-			"--receive.replication-factor": strconv.Itoa(replicationFactor),
-			"--receive.hashrings":          string(b),
-		})...),
-=======
 type ReceiveBuilder struct {
 	e2e.Linkable
 
@@ -599,52 +465,10 @@
 	return r.f.Init(wrapWithDefaults(e2e.StartOptions{
 		Image:     r.image,
 		Command:   e2e.NewCommand("receive", e2e.BuildArgs(args)...),
->>>>>>> 127075bb
 		Readiness: e2e.NewHTTPReadinessProbe("http", "/-/ready", 200, 200),
 	}))
 }
 
-<<<<<<< HEAD
-// NewIngestingReceiver creates a Thanos Receive instance that is only configured to ingest, not route to other receivers.
-func NewIngestingReceiver(e e2e.Environment, name string) e2e.InstrumentedRunnable {
-	f := NewFutureReceiver(e, name)
-	if err := os.MkdirAll(f.Dir(), 0750); err != nil {
-		return e2e.NewErrInstrumentedRunnable(name, errors.Wrap(err, "create receive dir"))
-	}
-
-	return f.Init(wrapWithDefaults(e2e.StartOptions{
-		Image: DefaultImage(),
-		// TODO(bwplotka): BuildArgs should be interface.
-		Command: e2e.NewCommand("receive", e2e.BuildArgs(map[string]string{
-			"--debug.name":           fmt.Sprintf("receive-%v", name),
-			"--grpc-address":         ":9091",
-			"--grpc-grace-period":    "0s",
-			"--http-address":         ":8080",
-			"--remote-write.address": ":8081",
-			"--label":                fmt.Sprintf(`receive="%s"`, name),
-			"--tsdb.path":            filepath.Join(f.InternalDir(), "data"),
-			"--log.level":            infoLogLevel,
-		})...),
-		Readiness: e2e.NewHTTPReadinessProbe("http", "/-/ready", 200, 200),
-	}))
-}
-
-func NewTSDBRuler(e e2e.Environment, name, ruleSubDir string, amCfg []alert.AlertmanagerConfig, queryCfg []httpconfig.Config) e2e.InstrumentedRunnable {
-	return newRuler(e, name, ruleSubDir, amCfg, queryCfg, nil, true)
-}
-
-func NewStatelessRuler(e e2e.Environment, name, ruleSubDir string, amCfg []alert.AlertmanagerConfig, queryCfg []httpconfig.Config, remoteWriteCfg []*config.RemoteWriteConfig, withReplicaLabel bool) e2e.InstrumentedRunnable {
-	return newRuler(e, name, ruleSubDir, amCfg, queryCfg, remoteWriteCfg, withReplicaLabel)
-}
-
-func newRuler(e e2e.Environment, name, ruleSubDir string, amCfg []alert.AlertmanagerConfig, queryCfg []httpconfig.Config, remoteWriteCfg []*config.RemoteWriteConfig, withReplicaLabel bool) e2e.InstrumentedRunnable {
-	f := e2e.NewInstrumentedRunnable(e, fmt.Sprintf("rule-%v", name)).
-		WithPorts(map[string]int{"http": 8080, "grpc": 9091}, "http").
-		Future()
-
-	if err := os.MkdirAll(f.Dir(), 0750); err != nil {
-		return e2e.NewErrInstrumentedRunnable(name, errors.Wrap(err, "create rule dir"))
-=======
 type RulerBuilder struct {
 	e2e.Linkable
 
@@ -694,27 +518,18 @@
 func (r *RulerBuilder) initRule(internalRuleDir string, queryCfg []httpconfig.Config, remoteWriteCfg []*config.RemoteWriteConfig) e2e.InstrumentedRunnable {
 	if err := os.MkdirAll(r.f.Dir(), 0750); err != nil {
 		return e2e.NewErrInstrumentedRunnable(r.Name(), errors.Wrap(err, "create rule dir"))
->>>>>>> 127075bb
 	}
 
 	amCfgBytes, err := yaml.Marshal(alert.AlertingConfig{
 		Alertmanagers: r.amCfg,
 	})
 	if err != nil {
-<<<<<<< HEAD
-		return e2e.NewErrInstrumentedRunnable(name, errors.Wrapf(err, "generate am file: %v", amCfg))
-=======
 		return e2e.NewErrInstrumentedRunnable(r.Name(), errors.Wrapf(err, "generate am file: %v", r.amCfg))
->>>>>>> 127075bb
 	}
 
 	queryCfgBytes, err := yaml.Marshal(queryCfg)
 	if err != nil {
-<<<<<<< HEAD
-		return e2e.NewErrInstrumentedRunnable(name, errors.Wrapf(err, "generate query file: %v", queryCfg))
-=======
 		return e2e.NewErrInstrumentedRunnable(r.Name(), errors.Wrapf(err, "generate query file: %v", queryCfg))
->>>>>>> 127075bb
 	}
 
 	ruleArgs := map[string]string{
@@ -722,13 +537,8 @@
 		"--grpc-address":                  ":9091",
 		"--grpc-grace-period":             "0s",
 		"--http-address":                  ":8080",
-<<<<<<< HEAD
-		"--data-dir":                      f.InternalDir(),
-		"--rule-file":                     filepath.Join(f.InternalDir(), ruleSubDir, "*.yaml"),
-=======
 		"--data-dir":                      r.InternalDir(),
 		"--rule-file":                     filepath.Join(internalRuleDir, "*.yaml"),
->>>>>>> 127075bb
 		"--eval-interval":                 "1s",
 		"--alertmanagers.config":          string(amCfgBytes),
 		"--alertmanagers.sd-dns-interval": "1s",
@@ -737,38 +547,21 @@
 		"--query.sd-dns-interval":         "1s",
 		"--resend-delay":                  "5s",
 	}
-<<<<<<< HEAD
-
-	if withReplicaLabel {
-		ruleArgs["--label"] = fmt.Sprintf("replica=%s", name)
-	}
-
-=======
 	if r.replicaLabel != "" {
 		ruleArgs["--label"] = fmt.Sprintf(`%s="%s"`, replicaLabel, r.replicaLabel)
 	}
->>>>>>> 127075bb
 	if remoteWriteCfg != nil {
 		rwCfgBytes, err := yaml.Marshal(struct {
 			RemoteWriteConfigs []*config.RemoteWriteConfig `yaml:"remote_write,omitempty"`
 		}{remoteWriteCfg})
 		if err != nil {
-<<<<<<< HEAD
-			return e2e.NewErrInstrumentedRunnable(name, errors.Wrapf(err, "generate remote write config: %v", remoteWriteCfg))
-=======
 			return e2e.NewErrInstrumentedRunnable(r.Name(), errors.Wrapf(err, "generate remote write config: %v", remoteWriteCfg))
->>>>>>> 127075bb
 		}
 		ruleArgs["--remote-write.config"] = string(rwCfgBytes)
 	}
 
-<<<<<<< HEAD
-	return f.Init(wrapWithDefaults(e2e.StartOptions{
-		Image:     DefaultImage(),
-=======
 	return r.f.Init(wrapWithDefaults(e2e.StartOptions{
 		Image:     r.image,
->>>>>>> 127075bb
 		Command:   e2e.NewCommand("rule", e2e.BuildArgs(ruleArgs)...),
 		Readiness: e2e.NewHTTPReadinessProbe("http", "/-/ready", 200, 200),
 	}))
@@ -816,11 +609,7 @@
 		WithPorts(map[string]int{"http": 8080, "grpc": 9091}, "http").
 		Future()
 
-<<<<<<< HEAD
-	if err := os.MkdirAll(f.InternalDir(), 0750); err != nil {
-=======
 	if err := os.MkdirAll(f.Dir(), 0750); err != nil {
->>>>>>> 127075bb
 		return e2e.NewErrInstrumentedRunnable(name, errors.Wrap(err, "create store dir"))
 	}
 
@@ -859,17 +648,6 @@
 		Command:   e2e.NewCommand("store", args...),
 		Readiness: e2e.NewHTTPReadinessProbe("http", "/-/ready", 200, 200),
 	}))
-<<<<<<< HEAD
-}
-
-func NewCompactor(e e2e.Environment, name string, bucketConfig client.BucketConfig, relabelConfig []relabel.Config, extArgs ...string) e2e.InstrumentedRunnable {
-	f := e2e.NewInstrumentedRunnable(e, fmt.Sprintf("compact-%s", name)).
-		WithPorts(map[string]int{"http": 8080}, "http").
-		Future()
-
-	if err := os.MkdirAll(f.Dir(), 0750); err != nil {
-		return e2e.NewErrInstrumentedRunnable(name, errors.Wrap(err, "create compact dir"))
-=======
 }
 
 type CompactorBuilder struct {
@@ -890,31 +668,15 @@
 func (c *CompactorBuilder) Init(bucketConfig client.BucketConfig, relabelConfig []relabel.Config, extArgs ...string) e2e.InstrumentedRunnable {
 	if err := os.MkdirAll(c.Dir(), 0750); err != nil {
 		return e2e.NewErrInstrumentedRunnable(c.Name(), errors.Wrap(err, "create compact dir"))
->>>>>>> 127075bb
 	}
 
 	bktConfigBytes, err := yaml.Marshal(bucketConfig)
 	if err != nil {
-<<<<<<< HEAD
-		return e2e.NewErrInstrumentedRunnable(name, errors.Wrapf(err, "generate compact config file: %v", bucketConfig))
-=======
 		return e2e.NewErrInstrumentedRunnable(c.Name(), errors.Wrapf(err, "generate compact config file: %v", bucketConfig))
->>>>>>> 127075bb
 	}
 
 	relabelConfigBytes, err := yaml.Marshal(relabelConfig)
 	if err != nil {
-<<<<<<< HEAD
-		return e2e.NewErrInstrumentedRunnable(name, errors.Wrapf(err, "generate compact relabel file: %v", relabelConfig))
-	}
-
-	return f.Init(wrapWithDefaults(e2e.StartOptions{
-		Image: DefaultImage(),
-		Command: e2e.NewCommand("compact", append(e2e.BuildArgs(map[string]string{
-			"--debug.name":               fmt.Sprintf("compact-%s", name),
-			"--log.level":                infoLogLevel,
-			"--data-dir":                 f.InternalDir(),
-=======
 		return e2e.NewErrInstrumentedRunnable(c.Name(), errors.Wrapf(err, "generate compact relabel file: %v", relabelConfig))
 	}
 
@@ -924,7 +686,6 @@
 			"--debug.name":               c.Name(),
 			"--log.level":                infoLogLevel,
 			"--data-dir":                 c.InternalDir(),
->>>>>>> 127075bb
 			"--objstore.config":          string(bktConfigBytes),
 			"--http-address":             ":8080",
 			"--block-sync-concurrency":   "50",
@@ -994,11 +755,7 @@
 		return e2e.NewErrInstrumentedRunnable(name, errors.Wrap(err, "creating nginx config file failed"))
 	}
 
-<<<<<<< HEAD
-	return e2e.NewInstrumentedRunnable(e, fmt.Sprintf("nginx-%s", name)).WithPorts(map[string]int{"http": 80}, "http").Init(
-=======
 	return f.Init(
->>>>>>> 127075bb
 		e2e.StartOptions{
 			Image:            "docker.io/nginx:1.21.1-alpine",
 			Volumes:          []string{filepath.Join(f.Dir(), "/nginx.conf") + ":/etc/nginx/nginx.conf:ro"},
@@ -1014,11 +771,7 @@
 	image := "minio/minio:RELEASE.2019-12-30T05-45-39Z"
 	minioKESGithubContent := "https://raw.githubusercontent.com/minio/kes/master"
 
-<<<<<<< HEAD
-	f := e2e.NewInstrumentedRunnable(e, fmt.Sprintf("minio-", name)).
-=======
 	f := e2e.NewInstrumentedRunnable(e, fmt.Sprintf("minio-%s", name)).
->>>>>>> 127075bb
 		WithPorts(map[string]int{"https": 8090}, "https").
 		Future()
 
@@ -1030,36 +783,11 @@
 		filepath.Join(f.Dir(), "certs", "public.crt"),
 		filepath.Join(f.Dir(), "certs", "private.key"),
 		filepath.Join(f.Dir(), "certs", "CAs", "ca.crt"),
-<<<<<<< HEAD
-		e.Name()+"-"+name,
-=======
 		fmt.Sprintf("%s-minio-%s", e.Name(), name),
->>>>>>> 127075bb
 	); err != nil {
 		return e2e.NewErrInstrumentedRunnable(name, errors.Wrap(err, "fail to generate certs"))
 	}
 
-<<<<<<< HEAD
-	return f.Init(
-		e2e.StartOptions{
-			Image: image,
-			// Create the required bucket before starting minio.
-			Command:   e2e.NewCommandWithoutEntrypoint("sh", "-c", fmt.Sprintf(strings.Join(commands, " && "), minioKESGithubContent, minioKESGithubContent, bktName, 8090)),
-			Readiness: e2e.NewHTTPSReadinessProbe("https", "/minio/health/ready", 200, 200),
-			EnvVars: map[string]string{
-				"MINIO_ACCESS_KEY": e2edb.MinioAccessKey,
-				"MINIO_SECRET_KEY": e2edb.MinioSecretKey,
-				"MINIO_BROWSER":    "off",
-				"ENABLE_HTTPS":     "1",
-				// https://docs.min.io/docs/minio-kms-quickstart-guide.html
-				"MINIO_KMS_KES_ENDPOINT":  "https://play.min.io:7373",
-				"MINIO_KMS_KES_KEY_FILE":  "root.key",
-				"MINIO_KMS_KES_CERT_FILE": "root.cert",
-				"MINIO_KMS_KES_KEY_NAME":  "my-minio-key",
-			},
-		},
-	)
-=======
 	commands := []string{
 		fmt.Sprintf("curl -sSL --tlsv1.2 -O '%s/root.key' -O '%s/root.cert'", minioKESGithubContent, minioKESGithubContent),
 		fmt.Sprintf("mkdir -p /data/%s && minio server --certs-dir %s/certs --address :%v --quiet /data", bktName, f.InternalDir(), 8090),
@@ -1082,7 +810,6 @@
 			"MINIO_KMS_KES_KEY_NAME":  "my-minio-key",
 		},
 	})
->>>>>>> 127075bb
 }
 
 func NewMemcached(e e2e.Environment, name string) e2e.InstrumentedRunnable {

--- conflicted
+++ resolved
@@ -455,11 +455,7 @@
 	}
 
 	// Crank down the deletion mark delay since deduplication can miss blocks in the presence of replica labels it doesn't know about.
-<<<<<<< HEAD
-	str := e2ethanos.NewStoreGW(e, "1", svcConfig, "", []string{"--ignore-deletion-marks-delay=2s"})
-=======
 	str := e2ethanos.NewStoreGW(e, "1", bktConfig, "", []string{"--ignore-deletion-marks-delay=2s"})
->>>>>>> 127075bb
 	testutil.Ok(t, e2e.StartAndWaitReady(str))
 	testutil.Ok(t, str.WaitSumMetrics(e2e.Equals(float64(len(rawBlockIDs)+8)), "thanos_blocks_meta_synced"))
 	testutil.Ok(t, str.WaitSumMetrics(e2e.Equals(0), "thanos_blocks_meta_sync_failures_total"))
@@ -627,11 +623,7 @@
 		testutil.Ok(t, err)
 		testutil.Ok(t, f.Close())
 
-<<<<<<< HEAD
-		c := e2ethanos.NewCompactor(e, "expect-to-halt", svcConfig, nil)
-=======
 		c := cFuture.Init(bktConfig, nil)
->>>>>>> 127075bb
 		testutil.Ok(t, e2e.StartAndWaitReady(c))
 
 		// Expect compactor halted and one cleanup iteration to happen.
@@ -694,11 +686,7 @@
 		}
 
 		// We expect 2x 4-block compaction, 2-block vertical compaction, 2x 3-block compaction.
-<<<<<<< HEAD
-		c := e2ethanos.NewCompactor(e, "working", svcConfig, nil, extArgs...)
-=======
 		c := cFuture.Init(bktConfig, nil, extArgs...)
->>>>>>> 127075bb
 		testutil.Ok(t, e2e.StartAndWaitReady(c))
 
 		// NOTE: We cannot assert on intermediate `thanos_blocks_meta_` metrics as those are gauge and change dynamically due to many
@@ -767,11 +755,7 @@
 		if penaltyDedup {
 			extArgs = append(extArgs, "--deduplication.func=penalty")
 		}
-<<<<<<< HEAD
-		c := e2ethanos.NewCompactor(e, "working-dedup", svcConfig, nil, extArgs...)
-=======
 		c := e2ethanos.NewCompactorBuilder(e, "working-dedup").Init(bktConfig, nil, extArgs...)
->>>>>>> 127075bb
 		testutil.Ok(t, e2e.StartAndWaitReady(c))
 
 		// NOTE: We cannot assert on intermediate `thanos_blocks_meta_` metrics as those are gauge and change dynamically due to many

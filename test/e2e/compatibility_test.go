--- conflicted
+++ resolved
@@ -16,8 +16,6 @@
 
 	"github.com/efficientgo/e2e"
 	e2edb "github.com/efficientgo/e2e/db"
-	common_cfg "github.com/prometheus/common/config"
-	"github.com/prometheus/prometheus/config"
 	"github.com/thanos-io/thanos/pkg/alert"
 	"github.com/thanos-io/thanos/pkg/httpconfig"
 	"github.com/thanos-io/thanos/pkg/testutil"
@@ -35,11 +33,7 @@
 	t.Cleanup(e.Close)
 
 	// Start receive + Querier.
-<<<<<<< HEAD
-	receiverRunnable := e2ethanos.NewIngestingReceiver(e, "receive")
-=======
 	receiverRunnable := e2ethanos.NewReceiveBuilder(e, "receive").WithIngestionEnabled().Init()
->>>>>>> 127075bb
 	queryReceive := e2edb.NewThanosQuerier(e, "query_receive", []string{receiverRunnable.InternalEndpoint("grpc")})
 	testutil.Ok(t, e2e.StartAndWaitReady(receiverRunnable, queryReceive))
 
@@ -134,14 +128,16 @@
 		t.Cleanup(e.Close)
 
 		// Start receive + Querier.
-		receive := e2ethanos.NewIngestingReceiver(e, "receive")
+		receive := e2ethanos.NewReceiveBuilder(e, "receive").WithIngestionEnabled().Init()
 		querierBuilder := e2ethanos.NewQuerierBuilder(e, "query")
 
 		compliance := e.Runnable("alert_generator_compliance_tester").WithPorts(map[string]int{"http": 8080}).Init(e2e.StartOptions{
 			Image:   "alert_generator_compliance_tester:latest",
 			Command: e2e.NewCommandRunUntilStop(),
 		})
-		ruler := e2ethanos.NewStatelessRuler(e, "1", "rules", []alert.AlertmanagerConfig{
+
+		rFuture := e2ethanos.NewRulerBuilder(e, "1")
+		ruler := rFuture.WithAlertManagerConfig([]alert.AlertmanagerConfig{
 			{
 				EndpointsConfig: httpconfig.EndpointsConfig{
 					StaticAddresses: []string{compliance.InternalEndpoint("http")},
@@ -150,18 +146,17 @@
 				Timeout:    amTimeout,
 				APIVersion: alert.APIv1,
 			},
-		}, []httpconfig.Config{
+		}).InitTSDB(filepath.Join(rFuture.InternalDir(), "rulesSubDir"), []httpconfig.Config{
 			{
 				EndpointsConfig: httpconfig.EndpointsConfig{
 					StaticAddresses: []string{
-						querierBuilder.Future().InternalEndpoint("http"),
+						querierBuilder.InternalEndpoint("http"),
 					},
 					Scheme: "http",
 				},
 			},
-		}, []*config.RemoteWriteConfig{
-			{URL: &common_cfg.URL{URL: urlParse(t, e2ethanos.RemoteWriteEndpoint(receive.InternalEndpoint("remote-write")))}, Name: "thanos-receiver"},
-		}, false)
+		})
+
 		query := querierBuilder.
 			WithStoreAddresses(receive.InternalEndpoint("grpc")).
 			WithRuleAddresses(ruler.InternalEndpoint("grpc")).
